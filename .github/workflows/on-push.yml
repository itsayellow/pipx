# https://help.github.com/en/actions/language-and-framework-guides/using-python-with-github-actions
# https://packaging.python.org/guides/publishing-package-distribution-releases-using-github-actions-ci-cd-workflows/
#
# Needed GitHub Repository Secret:
#   PYPI_PASSWORD - PyPI API token allowing write, release access to PyPI.
#     Limit scope to just project.
#     (See package.python.org example link above.)

name: Check, possibly Publish

on:
  pull_request:
  push:

# If changing default-python be sure to change job "tests" matrix: include: also
env:
  default-python: 3.8

jobs:
  lint:
    runs-on: ubuntu-latest
    steps:
    - uses: actions/checkout@v2
    - name: Set up Python ${{ env.default-python }}
      uses: actions/setup-python@v2
      with:
<<<<<<< HEAD
        python-version: ${{ matrix.python-version }}
=======
        python-version: ${{ env.default-python }}
>>>>>>> 613e4757
    - name: Upgrade pip, Install nox
      run: |
        python -m pip install --upgrade pip
        python -m pip install nox
    - name: Lint
      run: |
        nox --error-on-missing-interpreters --non-interactive --session lint

  verify-docs:
    runs-on: ubuntu-latest
    steps:
    - uses: actions/checkout@v2
    - name: Set up Python ${{ env.default-python }}
      uses: actions/setup-python@v2
      with:
<<<<<<< HEAD
        python-version: ${{ matrix.python-version }}
=======
        python-version: ${{ env.default-python }}
>>>>>>> 613e4757
    - name: Upgrade pip, Install nox
      run: |
        python -m pip install --upgrade pip
        python -m pip install nox
    - name: Verify Docs
      run: |
        nox --error-on-missing-interpreters --non-interactive --session build_docs

  tests:
    runs-on: ${{ matrix.os }}
    strategy:
      matrix:
        os: [ubuntu-latest]
        python-version: [3.6, 3.7, 3.8, 3.9]
        include:
          - os: windows-latest
            python-version: 3.8
          - os: macos-latest
            python-version: 3.8

    steps:
    - uses: actions/checkout@v2
    - name: Set up Python ${{ matrix.python-version }}
      uses: actions/setup-python@v2
      with:
        python-version: ${{ matrix.python-version }}
    - name: Get pip cache dir
      id: pip-cache
      run: |
        echo "::set-output name=dir::$(pip cache dir)"
    - name: Persistent Github pip cache
      uses: actions/cache@v2
      with:
        path: ${{ steps.pip-cache.outputs.dir }}
        key: ${{ runner.os }}-pip${{ matrix.python-version }}
    - name: Upgrade pip, Install nox
      run: |
        python -m pip install --upgrade pip
<<<<<<< HEAD
        python -m pip install nox
=======
        pip install nox
>>>>>>> 613e4757
    - name: Execute Tests
      run: |
        nox --non-interactive --session tests-${{ matrix.python-version }}

  pypi-publish:
    name: Publish pipx to PyPI on release
    if: github.event_name == 'push' && startsWith(github.ref, 'refs/tags')
    needs: [verify-docs, lint, tests]
    runs-on: ubuntu-latest
    steps:
    - name: Checkout ${{ github.ref }}
      uses: actions/checkout@v2
    - name: Set up Python ${{ env.default-python }}
      uses: actions/setup-python@v2
      with:
        python-version: ${{ env.default-python }}
    - name: Upgrade pip, Install nox
      run: |
        python -m pip install --upgrade pip
        pip install nox
    - name: Build  sdist and wheel
      run: |
        nox --error-on-missing-interpreters --non-interactive --session build
    - name: Publish to PyPi
      uses: pypa/gh-action-pypi-publish@v1.4.1
      with:
        user: __token__
        password: ${{ secrets.pypi_password }}<|MERGE_RESOLUTION|>--- conflicted
+++ resolved
@@ -24,11 +24,7 @@
     - name: Set up Python ${{ env.default-python }}
       uses: actions/setup-python@v2
       with:
-<<<<<<< HEAD
-        python-version: ${{ matrix.python-version }}
-=======
         python-version: ${{ env.default-python }}
->>>>>>> 613e4757
     - name: Upgrade pip, Install nox
       run: |
         python -m pip install --upgrade pip
@@ -44,11 +40,7 @@
     - name: Set up Python ${{ env.default-python }}
       uses: actions/setup-python@v2
       with:
-<<<<<<< HEAD
-        python-version: ${{ matrix.python-version }}
-=======
         python-version: ${{ env.default-python }}
->>>>>>> 613e4757
     - name: Upgrade pip, Install nox
       run: |
         python -m pip install --upgrade pip
@@ -87,11 +79,7 @@
     - name: Upgrade pip, Install nox
       run: |
         python -m pip install --upgrade pip
-<<<<<<< HEAD
         python -m pip install nox
-=======
-        pip install nox
->>>>>>> 613e4757
     - name: Execute Tests
       run: |
         nox --non-interactive --session tests-${{ matrix.python-version }}
