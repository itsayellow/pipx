--- conflicted
+++ resolved
@@ -110,13 +110,8 @@
 
 @nox.session(python=PYTHON_DEFAULT)
 def lint(session):
-<<<<<<< HEAD
     session.install(*LINT_DEPENDENCIES)
-    files = [str(Path("src") / "pipx"), "tests"] + [
-=======
-    session.install(*lint_dependencies)
     files = [str(Path("src") / "pipx"), "tests", "scripts"] + [
->>>>>>> 08bd1561
         str(p) for p in Path(".").glob("*.py")
     ]
     session.run("isort", "--check", "--diff", "--profile", "black", *files)
