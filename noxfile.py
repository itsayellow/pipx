--- conflicted
+++ resolved
@@ -99,13 +99,9 @@
     session.run("python", "-m", "pip", "install", "--upgrade", "pip")
     session.install("-e", ".", "pytest")
     tests = session.posargs or ["tests"]
-<<<<<<< HEAD
-    session.run("pytest", "-v", "--all-packages", *tests)
-=======
     session.run(
         "pytest", "-v", "--tb=no", "--show-capture=no", "--all-packages", *tests
     )
->>>>>>> 2a329b8b
 
 
 @nox.session
