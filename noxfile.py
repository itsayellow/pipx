--- conflicted
+++ resolved
@@ -88,14 +88,10 @@
 
 @nox.session(python=PYTHON_DEFAULT)
 def docs(session):
-<<<<<<< HEAD
     session.install(*DOC_DEPENDENCIES)
-=======
-    session.install(*doc_dependencies)
     session.env[
         "PIPX__DOC_DEFAULT_PYTHON"
     ] = "typically the python used to execute pipx"
->>>>>>> 06004fc4
     session.run("python", "generate_docs.py")
     session.run("mkdocs", "build")
 
