--- conflicted
+++ resolved
@@ -4,22 +4,8 @@
 
 import nox  # type: ignore
 
-<<<<<<< HEAD
-PYTHON_ALL = ["3.6", "3.7", "3.8", "3.9"]
-PYTHON_DEFAULT = "3.8"
-
-if sys.platform == "win32":
-    # docs fail on Windows, even if `chcp.com 65001` is used
-    nox.options.sessions = ["tests", "lint"]
-else:
-    nox.options.sessions = ["tests", "lint", "docs"]
-
-nox.options.reuse_existing_virtualenvs = True
-
-=======
 PYTHON_ALL_VERSIONS = ["3.6", "3.7", "3.8", "3.9"]
 PYTHON_DEFAULT_VERSION = "3.8"
->>>>>>> 613e4757
 DOC_DEPENDENCIES = [".", "jinja2", "mkdocs", "mkdocs-material"]
 LINT_DEPENDENCIES = [
     "black==19.10b0",
@@ -32,39 +18,20 @@
 ]
 # Packages whose dependencies need an intact system PATH to compile
 # pytest setup clears PATH.  So pre-build some wheels to the pip cache.
-<<<<<<< HEAD
-#
-# BREAK[version] == Always breaks for specific version or all versions
-# Pre[version] == Works with prebuilt wheels for specific version or all versions
-#
-# PACKAGE               WIN             MACOS               UNIX
-#                       Pre/BREAK       Pre/BREAK           Pre/BREAK
-# ----------------------------------------------------------------------
-# ansible==2.9.13       BREAK           .
-# beancount==2.3.3      BREAK            BREAK3.9
-# black==20.8b1         .               .
-# coala==0.11.0         BREAK3.7
-# gdbgui==0.14.0.1      .               Pre3.9
-# gns3-gui==2.2.15      .               Pre3.[67]
-# grow==1.0.0a10        .               Pre3.[67]
-# howdoi==2.0.7         .                BREAK3.9
-# hyde==0.8.9           .                BREAK3.9
-# jupyter==1.0.0        .               Pre
-# kibitzr==6.0.0        .                BREAK3.9
-# klaus=1.5.2           BREAK           .
-# lektor==3.2.0         .               Pre3.[67]
-# mackup==0.8.29        BREAK3.7        .
-# mayan-edms==3.5.2     .                BREAK3.9
-# nikola==8.1.1         .               Pre3.[67]/BREAK3.9
-# weblate==4.3.1        BREAK           Pre3.[678]/BREAK3.9
-# ----------------------------------------------------------------------
-
 PREBUILD_PACKAGES = {
     "all": ["jupyter==1.0.0"],
     "macos": ["black==20.8b1"],
     "unix": [],
     "win": [],
 }
+
+# Set nox options
+if sys.platform == "win32":
+    # build_docs fail on Windows, even if `chcp.com 65001` is used
+    nox.options.sessions = ["tests", "lint"]
+else:
+    nox.options.sessions = ["tests", "lint", "build_docs"]
+nox.options.reuse_existing_virtualenvs = True
 
 
 def prebuild_wheels(session, prebuild_dict):
@@ -74,45 +41,15 @@
         platform = "win"
     else:
         platform = "unix"
-=======
-PREBUILD_PACKAGES = {"all": ["typed-ast", "pyzmq"], "darwin": ["argon2-cffi", "regex"]}
-
-
-# Set nox options
-if sys.platform == "win32":
-    # build_docs fail on Windows, even if `chcp.com 65001` is used
-    nox.options.sessions = ["tests", "lint"]
-else:
-    nox.options.sessions = ["tests", "lint", "build_docs"]
-nox.options.reuse_existing_virtualenvs = True
->>>>>>> 613e4757
-
-    prebuild_list = PREBUILD_PACKAGES.get("all", []) + PREBUILD_PACKAGES.get(
-        platform, []
-    )
+
+    prebuild_list = prebuild_dict.get("all", []) + prebuild_dict.get(platform, [])
 
     session.install("wheel")
     wheel_dir = Path(session.virtualenv.location) / "prebuild_wheels"
     wheel_dir.mkdir(exist_ok=True)
-<<<<<<< HEAD
 
     for prebuild in prebuild_list:
         session.run("pip", "wheel", f"--wheel-dir={wheel_dir}", prebuild, silent=True)
-
-
-@nox.session(python=PYTHON_ALL)
-def tests(session):
-=======
-    for platform in package_dict:
-        if platform == "all" or platform == sys.platform:
-            for prebuild_package in package_dict[platform]:
-                session.run(
-                    "pip",
-                    "wheel",
-                    f"--wheel-dir={wheel_dir}",
-                    prebuild_package,
-                    silent=True,
-                )
 
 
 def has_changes():
@@ -150,7 +87,6 @@
 @nox.session(python=PYTHON_ALL_VERSIONS)
 def tests(session):
     session.install("--upgrade", "pip")
->>>>>>> 613e4757
     prebuild_wheels(session, PREBUILD_PACKAGES)
     session.install("-e", ".", "pytest", "pytest-cov")
     tests = session.posargs or ["tests"]
@@ -160,9 +96,9 @@
     session.notify("cover")
 
 
-@nox.session(python=PYTHON_ALL)
+@nox.session(python=PYTHON_ALL_VERSIONS)
 def test_all_packages(session):
-    session.install("-U", "pip")
+    session.install("--upgrade", "pip")
     session.install("-e", ".", "pytest")
     tests = session.posargs or ["tests"]
     session.run("pytest", "-m", "all_packages", *tests)
@@ -177,14 +113,9 @@
     session.run("coverage", "erase")
 
 
-<<<<<<< HEAD
-@nox.session(python=PYTHON_DEFAULT)
+@nox.session(python=PYTHON_DEFAULT_VERSION)
 def lint(session):
-=======
-@nox.session(python=PYTHON_DEFAULT_VERSION)
-def lint(session):
-    session.install("--upgrade", "pip")
->>>>>>> 613e4757
+    session.install("--upgrade", "pip")
     session.install(*LINT_DEPENDENCIES)
     files = [str(Path("src") / "pipx"), "tests", "scripts"] + [
         str(p) for p in Path(".").glob("*.py")
@@ -197,9 +128,34 @@
     session.run("python", "setup.py", "check", "--metadata", "--strict")
 
 
-<<<<<<< HEAD
-@nox.session(python=PYTHON_DEFAULT)
-def docs(session):
+@nox.session(python=PYTHON_ALL_VERSIONS)
+def develop(session):
+    session.install("--upgrade", "pip")
+    session.install(*DOC_DEPENDENCIES, *LINT_DEPENDENCIES)
+    session.install("-e", ".")
+
+
+@nox.session(python=PYTHON_DEFAULT_VERSION)
+def build(session):
+    session.install("--upgrade", "pip")
+    session.install("build")
+    session.run("rm", "-rf", "dist", "build", external=True)
+    session.run("python", "-m", "build")
+
+
+@nox.session(python=PYTHON_DEFAULT_VERSION)
+def publish(session):
+    on_master_no_changes(session)
+    session.install("--upgrade", "pip")
+    session.install("twine")
+    build(session)
+    print("REMINDER: Has the changelog been updated?")
+    session.run("python", "-m", "twine", "upload", "dist/*")
+
+
+@nox.session(python=PYTHON_DEFAULT_VERSION)
+def build_docs(session):
+    session.install("--upgrade", "pip")
     session.install(*DOC_DEPENDENCIES)
     session.env[
         "PIPX__DOC_DEFAULT_PYTHON"
@@ -208,68 +164,11 @@
     session.run("mkdocs", "build")
 
 
-@nox.session(python=PYTHON_ALL)
-def develop(session):
-=======
-@nox.session(python=PYTHON_ALL_VERSIONS)
-def develop(session):
-    session.install("--upgrade", "pip")
->>>>>>> 613e4757
-    session.install(*DOC_DEPENDENCIES, *LINT_DEPENDENCIES)
-    session.install("-e", ".")
-
-
-<<<<<<< HEAD
-@nox.session(python=PYTHON_DEFAULT)
-=======
-@nox.session(python=PYTHON_DEFAULT_VERSION)
->>>>>>> 613e4757
-def build(session):
-    session.install("--upgrade", "pip")
-    session.install("build")
-    session.run("rm", "-rf", "dist", "build", external=True)
-    session.run("python", "-m", "build")
-
-
-@nox.session(python=PYTHON_DEFAULT_VERSION)
-def publish(session):
-    on_master_no_changes(session)
-    session.install("--upgrade", "pip")
-    session.install("twine")
-    build(session)
-    print("REMINDER: Has the changelog been updated?")
-    session.run("python", "-m", "twine", "upload", "dist/*")
-
-
-<<<<<<< HEAD
-@nox.session(python=PYTHON_DEFAULT)
-def watch_docs(session):
-    session.install(*DOC_DEPENDENCIES)
-    session.run("mkdocs", "serve")
-
-
-@nox.session(python=PYTHON_DEFAULT)
-def publish_docs(session):
-    session.install(*DOC_DEPENDENCIES)
-    session.run("python", "generate_docs.py")
-=======
-@nox.session(python=PYTHON_DEFAULT_VERSION)
-def build_docs(session):
-    session.install("--upgrade", "pip")
-    session.install(*DOC_DEPENDENCIES)
-    session.env[
-        "PIPX__DOC_DEFAULT_PYTHON"
-    ] = "typically the python used to execute pipx"
-    session.run("python", "generate_docs.py")
-    session.run("mkdocs", "build")
-
-
 @nox.session(python=PYTHON_DEFAULT_VERSION)
 def publish_docs(session):
     session.install("--upgrade", "pip")
     session.install(*DOC_DEPENDENCIES)
     build_docs(session)
->>>>>>> 613e4757
     session.run("mkdocs", "gh-deploy")
 
 
