[build-system]
requires = ["setuptools", "wheel"]
build-backend = "setuptools.build_meta"

<<<<<<< HEAD
[tool.pytest.ini_options]
markers = [
    "all_packages: test install with maximum number of packages",
]
=======
[tool.isort]
profile = "black"
known_first_party = ["helpers"]
>>>>>>> 2dea4516
<|MERGE_RESOLUTION|>--- conflicted
+++ resolved
@@ -2,13 +2,11 @@
 requires = ["setuptools", "wheel"]
 build-backend = "setuptools.build_meta"
 
-<<<<<<< HEAD
+[tool.isort]
+profile = "black"
+known_first_party = ["helpers", "package_info"]
+
 [tool.pytest.ini_options]
 markers = [
     "all_packages: test install with maximum number of packages",
-]
-=======
-[tool.isort]
-profile = "black"
-known_first_party = ["helpers"]
->>>>>>> 2dea4516
+]