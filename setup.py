--- conflicted
+++ resolved
@@ -11,63 +11,4 @@
         "for installation instructions."
     )
 
-<<<<<<< HEAD
-import ast  # noqa E402
-import re  # noqa E402
-from pathlib import Path  # noqa E402
-from runpy import run_path  # noqa E402
-from typing import List  # noqa E402
-
-CURDIR = Path(__file__).parent
-
-REQUIRED = [
-    "userpath>=1.4.1",
-    "argcomplete>=1.9.4, <2.0",
-    "packaging>=20.0",
-    "importlib_metadata; python_version < '3.8'",
-]  # type: List[str]
-
-
-def get_version():
-    version_file = CURDIR.joinpath("src", "pipx", "version.py").resolve()
-    namespace = run_path(str(version_file))
-    return namespace["__version__"]
-
-
-setup(
-    name="pipx",
-    version=get_version(),
-    author="Chad Smith",
-    author_email="grassfedcode@gmail.com",
-    description="Install and Run Python Applications in Isolated Environments",
-    long_description=CURDIR.joinpath("README.md").read_text(encoding="utf-8"),
-    long_description_content_type="text/markdown",
-    url="https://github.com/pipxproject/pipx",
-    license="License :: OSI Approved :: MIT License",
-    packages=find_packages(where="src"),
-    package_dir={"": "src"},
-    include_package_data=True,
-    keywords=["pip", "install", "cli", "workflow", "Virtual Environment"],
-    scripts=[],
-    entry_points={"console_scripts": ["pipx = pipx.main:cli"]},
-    zip_safe=False,
-    install_requires=REQUIRED,
-    test_suite="tests.test_pipx",
-    classifiers=[
-        "Operating System :: OS Independent",
-        "License :: OSI Approved :: MIT License",
-        "Programming Language :: Python",
-        "Programming Language :: Python :: 3.6",
-        "Programming Language :: Python :: 3.7",
-        "Programming Language :: Python :: 3.8",
-        "Programming Language :: Python :: 3 :: Only",
-    ],
-    project_urls={
-        "Documentation": "https://pipxproject.github.io/pipx/",
-        "Source Code": "https://github.com/pipxproject/pipx",
-        "Bug Tracker": "https://github.com/pipxproject/pipx/issues",
-    },
-)
-=======
-setup()
->>>>>>> c977e6fe
+setup()