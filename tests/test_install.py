--- conflicted
+++ resolved
@@ -4,12 +4,8 @@
 
 import pytest  # type: ignore
 
-<<<<<<< HEAD
-from helpers import app_name, run_pipx_cli, which_python
+from helpers import app_name, run_pipx_cli, unwrap_log_text, which_python
 from package_info import PKG
-=======
-from helpers import run_pipx_cli, unwrap_log_text, which_python
->>>>>>> d0c01544
 from pipx import constants
 
 PYTHON3_5 = which_python("python3.5")
