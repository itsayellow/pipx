--- conflicted
+++ resolved
@@ -4,11 +4,8 @@
 from threading import Event, Thread
 from typing import Generator, List
 
-<<<<<<< HEAD
+from pipx.constants import WINDOWS
 from pipx.emojis import EMOJI_SUPPORT
-=======
-from pipx.constants import WINDOWS, emoji_support
->>>>>>> 88b84e51
 
 stderr_is_tty = sys.stderr.isatty()
 
