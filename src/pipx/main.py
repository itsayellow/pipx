--- conflicted
+++ resolved
@@ -368,7 +368,6 @@
     p.add_argument("--verbose", action="store_true")
 
 
-<<<<<<< HEAD
 def _add_uninject(subparsers, autocomplete_list_of_installed_packages):
     p = subparsers.add_parser(
         "uninject",
@@ -387,10 +386,7 @@
     p.add_argument("--verbose", action="store_true")
 
 
-def _add_upgrade(subparsers, autocomplete_list_of_installed_packages) -> None:
-=======
 def _add_upgrade(subparsers, venv_completer) -> None:
->>>>>>> e5e01597
     p = subparsers.add_parser(
         "upgrade",
         help="Upgrade a package",
@@ -629,14 +625,9 @@
     )
 
     _add_install(subparsers)
-<<<<<<< HEAD
-    _add_inject(subparsers, autocomplete_list_of_installed_packages)
-    _add_uninject(subparsers, autocomplete_list_of_installed_packages)
-    _add_upgrade(subparsers, autocomplete_list_of_installed_packages)
-=======
     _add_inject(subparsers, completer_venvs.use)
+    _add_uninject(subparsers, completer_venvs.use)
     _add_upgrade(subparsers, completer_venvs.use)
->>>>>>> e5e01597
     _add_upgrade_all(subparsers)
     _add_uninstall(subparsers, completer_venvs.use)
     _add_uninstall_all(subparsers)
