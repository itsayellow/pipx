--- conflicted
+++ resolved
@@ -680,13 +680,9 @@
     _add_reinstall_all(subparsers)
     _add_list(subparsers)
     _add_run(subparsers)
-<<<<<<< HEAD
-    _add_runpip(subparsers, autocomplete_list_of_installed_packages)
+    _add_runpip(subparsers, completer_venvs.use)
     _add_export_spec(subparsers)
     _add_install_spec(subparsers)
-=======
-    _add_runpip(subparsers, completer_venvs.use)
->>>>>>> e5e01597
     _add_ensurepath(subparsers)
 
     parser.add_argument("--version", action="store_true", help="Print version and exit")
