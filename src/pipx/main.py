# PYTHON_ARGCOMPLETE_OK

"""The command line interface to pipx"""

import argparse
import logging
import os
import re
import shlex
import shutil
import sys
import textwrap
import urllib.parse
from typing import Dict, List

import argcomplete  # type: ignore
from packaging.utils import canonicalize_name

from pipx import commands, constants
from pipx.animate import hide_cursor, show_cursor
from pipx.colors import bold, green
from pipx.constants import ExitCode
from pipx.interpreter import DEFAULT_PYTHON
from pipx.util import PipxError, mkdir
from pipx.venv import VenvContainer
from pipx.version import __version__


def print_version() -> None:
    print(__version__)


def indented_wrap(
    text: str, subsequent_indent: str = "", split: str = "\n", **kwargs
) -> str:
    text = textwrap.dedent(text).strip()
    minimum_width = 40
    width = max(shutil.get_terminal_size((80, 40)).columns, minimum_width) - 2
    return "\n".join(
        [
            textwrap.fill(line, width=width, subsequent_indent=subsequent_indent)
            for line in text.splitlines()
        ]
    )


SPEC_HELP = textwrap.dedent(
    """The package name or specific installation source passed to pip.
    Runs `pip install -U SPEC`.
    For example `--spec mypackage==2.0.0` or `--spec  git+https://github.com/user/repo.git@branch`
    """
)

PIPX_DESCRIPTION = textwrap.dedent(
    f"""
        Install and execute apps from Python packages.

        Binaries can either be installed globally into isolated Virtual Environments
        or run directly in an temporary Virtual Environment.

        Virtual Environment location is {str(constants.PIPX_LOCAL_VENVS)}.
        Symlinks to apps are placed in {str(constants.LOCAL_BIN_DIR)}.

        """
)
PIPX_DESCRIPTION += "\n"
PIPX_DESCRIPTION += indented_wrap(
    """
        optional environment variables:
          PIPX_HOME             Overrides default pipx location. Virtual Environments will be installed to $PIPX_HOME/venvs.
          PIPX_BIN_DIR          Overrides location of app installations. Apps are symlinked or copied here.
          USE_EMOJI             Overrides emoji behavior. Default value varies based on platform.
          PIPX_DEFAULT_PYTHON   Overrides default python used for commands.
    """,
    " " * 24,  # match the indent of argparse options
)

DOC_DEFAULT_PYTHON = os.getenv("PIPX__DOC_DEFAULT_PYTHON", DEFAULT_PYTHON)

INSTALL_DESCRIPTION = textwrap.dedent(
    f"""
    The install command is the preferred way to globally install apps
    from python packages on your system. It creates an isolated virtual
    environment for the package, then ensures the package's apps are
    accessible on your $PATH.

    The result: apps you can run from anywhere, located in packages
    you can cleanly upgrade or uninstall. Guaranteed to not have
    dependency version conflicts or interfere with your OS's python
    packages. 'sudo' is not required to do this.

    pipx install PACKAGE_NAME
    pipx install --python PYTHON PACKAGE_NAME
    pipx install VCS_URL
    pipx install ./LOCAL_PATH
    pipx install ZIP_FILE
    pipx install TAR_GZ_FILE

    The PACKAGE_SPEC argument is passed directly to `pip install`.

    The default virtual environment location is {constants.DEFAULT_PIPX_HOME}
    and can be overridden by setting the environment variable `PIPX_HOME`
    (Virtual Environments will be installed to `$PIPX_HOME/venvs`).

    The default app location is {constants.DEFAULT_PIPX_BIN_DIR} and can be
    overridden by setting the environment variable `PIPX_BIN_DIR`.

    The default python executable used to install a package is
    {DOC_DEFAULT_PYTHON} and can be overridden
    by setting the environment variable `PIPX_DEFAULT_PYTHON`.
    """
)


class LineWrapRawTextHelpFormatter(argparse.RawDescriptionHelpFormatter):
    def _split_lines(self, text: str, width: int) -> List[str]:
        text = self._whitespace_matcher.sub(" ", text).strip()
        return textwrap.wrap(text, width)


class InstalledVenvsCompleter:
    def __init__(self, venv_container: VenvContainer) -> None:
        self.packages = [str(p.name) for p in sorted(venv_container.iter_venv_dirs())]

    def use(self, prefix: str, **kwargs) -> List[str]:
        return [
            f"{prefix}{x[len(prefix):]}"
            for x in self.packages
            if x.startswith(canonicalize_name(prefix))
        ]


def get_pip_args(parsed_args: Dict) -> List[str]:
    pip_args: List[str] = []
    if parsed_args.get("index_url"):
        pip_args += ["--index-url", parsed_args["index_url"]]

    if parsed_args.get("pip_args"):
        pip_args += shlex.split(parsed_args.get("pip_args", ""))

    # make sure --editable is last because it needs to be right before
    #   package specification
    if parsed_args.get("editable"):
        pip_args += ["--editable"]
    return pip_args


def get_venv_args(parsed_args: Dict) -> List[str]:
    venv_args: List[str] = []
    if parsed_args.get("system_site_packages"):
        venv_args += ["--system-site-packages"]
    return venv_args


def run_pipx_command(args: argparse.Namespace) -> ExitCode:  # noqa: C901
    verbose = args.verbose if "verbose" in args else False
    pip_args = get_pip_args(vars(args))
    venv_args = get_venv_args(vars(args))

    venv_container = VenvContainer(constants.PIPX_LOCAL_VENVS)

    if "package" in args:
        package = args.package
        if urllib.parse.urlparse(package).scheme:
            raise PipxError("Package cannot be a url")

        if "spec" in args and args.spec is not None:
            if urllib.parse.urlparse(args.spec).scheme:
                if "#egg=" not in args.spec:
                    args.spec = args.spec + f"#egg={package}"

        venv_dir = venv_container.get_venv_dir(package)
        logging.info(f"Virtual Environment location is {venv_dir}")
    if "skip" in args:
        skip_list = [canonicalize_name(x) for x in args.skip]

    if args.command == "run":
        package_or_url = (
            args.spec
            if ("spec" in args and args.spec is not None)
            else args.app_with_args[0]
        )
        use_cache = not args.no_cache
        # This never returns
        commands.run(
            args.app_with_args[0],
            package_or_url,
            args.app_with_args[1:],
            args.python,
            pip_args,
            venv_args,
            args.pypackages,
            verbose,
            use_cache,
        )
        # error, we should never reach it
        return ExitCode(1)
    elif args.command == "install":
        return commands.install(
            None,
            None,
            args.package_spec,
            constants.LOCAL_BIN_DIR,
            args.python,
            pip_args,
            venv_args,
            verbose,
            force=args.force,
            include_dependencies=args.include_deps,
            suffix=args.suffix,
        )
    elif args.command == "inject":
<<<<<<< HEAD
        if not args.include_apps and args.include_deps:
            raise PipxError(
                "Cannot pass --include-deps if --include-apps is not passed as well"
            )
        for dep in args.dependencies:
            commands.inject(
                venv_dir,
                None,
                dep,
                pip_args,
                verbose=verbose,
                include_apps=args.include_apps,
                include_dependencies=args.include_deps,
                force=args.force,
            )
        # TODO: Issue #503 make pipx commands have proper exit codes
        return 0
    elif args.command == "uninject":
        commands.uninject(venv_dir, args.dependencies, verbose=verbose)
        # TODO: Issue #503 make pipx commands have proper exit codes
        return 0
=======
        return commands.inject(
            venv_dir,
            None,
            args.dependencies,
            pip_args,
            verbose=verbose,
            include_apps=args.include_apps,
            include_dependencies=args.include_deps,
            force=args.force,
        )
>>>>>>> 9daa9031
    elif args.command == "upgrade":
        return commands.upgrade(venv_dir, pip_args, verbose, force=args.force)
    elif args.command == "upgrade-all":
        return commands.upgrade_all(
            venv_container, verbose, skip=skip_list, force=args.force
        )
    elif args.command == "list":
        return commands.list_packages(venv_container, args.include_injected)
    elif args.command == "uninstall":
        return commands.uninstall(venv_dir, constants.LOCAL_BIN_DIR, verbose)
    elif args.command == "uninstall-all":
        return commands.uninstall_all(venv_container, constants.LOCAL_BIN_DIR, verbose)
    elif args.command == "reinstall":
        return commands.reinstall(
            venv_dir=venv_dir,
            local_bin_dir=constants.LOCAL_BIN_DIR,
            python=args.python,
            verbose=verbose,
        )
    elif args.command == "reinstall-all":
        return commands.reinstall_all(
            venv_container,
            constants.LOCAL_BIN_DIR,
            args.python,
            verbose,
            skip=skip_list,
        )
    elif args.command == "runpip":
        if not venv_dir:
            raise PipxError("developer error: venv dir is not defined")
        return commands.run_pip(package, venv_dir, args.pipargs, args.verbose)
    elif args.command == "ensurepath":
        try:
            return commands.ensure_pipx_paths(force=args.force)
        except Exception as e:
            raise PipxError(e)
    elif args.command == "completions":
        print(constants.completion_instructions)
        return ExitCode(0)
    else:
        raise PipxError(f"Unknown command {args.command}")


def add_pip_venv_args(parser: argparse.ArgumentParser) -> None:
    parser.add_argument(
        "--system-site-packages",
        action="store_true",
        help="Give the virtual environment access to the system site-packages dir.",
    )
    parser.add_argument("--index-url", "-i", help="Base URL of Python Package Index")
    parser.add_argument(
        "--editable",
        "-e",
        help="Install a project in editable mode",
        action="store_true",
    )
    parser.add_argument(
        "--pip-args",
        help="Arbitrary pip arguments to pass directly to pip install/upgrade commands",
    )


def add_include_dependencies(parser: argparse.ArgumentParser) -> None:
    parser.add_argument(
        "--include-deps", help="Include apps of dependent packages", action="store_true"
    )


def _add_install(subparsers) -> None:
    p = subparsers.add_parser(
        "install",
        help="Install a package",
        formatter_class=LineWrapRawTextHelpFormatter,
        description=INSTALL_DESCRIPTION,
    )
    p.add_argument("package_spec", help="package name or pip installation spec")
    add_include_dependencies(p)
    p.add_argument("--verbose", action="store_true")
    p.add_argument(
        "--force",
        "-f",
        action="store_true",
        help="Modify existing virtual environment and files in PIPX_BIN_DIR",
    )
    p.add_argument(
        "--suffix",
        default="",
        help=(
            "Optional suffix for virtual environment and executable names. "
            "NOTE: The suffix feature is experimental and subject to change."
        ),
    )
    p.add_argument(
        "--python",
        default=DEFAULT_PYTHON,
        help=(
            "The Python executable used to create the Virtual Environment and run the "
            "associated app/apps. Must be v3.5+."
        ),
    )
    add_pip_venv_args(p)


def _add_inject(subparsers, venv_completer) -> None:
    p = subparsers.add_parser(
        "inject",
        help="Install packages into an existing Virtual Environment",
        description="Installs packages to an existing pipx-managed virtual environment.",
    )
    p.add_argument(
        "package",
        help="Name of the existing pipx-managed Virtual Environment to inject into",
    ).completer = venv_completer
    p.add_argument(
        "dependencies",
        nargs="+",
        help="the packages to inject into the Virtual Environment--either package name or pip package spec",
    )
    p.add_argument(
        "--include-apps",
        action="store_true",
        help="Add apps from the injected packages onto your PATH",
    )
    add_include_dependencies(p)
    add_pip_venv_args(p)
    p.add_argument(
        "--force",
        "-f",
        action="store_true",
        help="Modify existing virtual environment and files in PIPX_BIN_DIR",
    )
    p.add_argument("--verbose", action="store_true")


def _add_uninject(subparsers, autocomplete_list_of_installed_packages):
    p = subparsers.add_parser(
        "uninject",
        help="Uninstall injected packages from an existing Virtual Environment",
        description="Uninstalls injected packages from an existing pipx-managed virtual environment.",
    )
    p.add_argument(
        "package",
        help="Name of the existing pipx-managed Virtual Environment to inject into",
    ).completer = autocomplete_list_of_installed_packages
    p.add_argument(
        "dependencies",
        nargs="+",
        help="the package names to uninject from the Virtual Environment",
    )
    p.add_argument("--verbose", action="store_true")


def _add_upgrade(subparsers, venv_completer) -> None:
    p = subparsers.add_parser(
        "upgrade",
        help="Upgrade a package",
        description="Upgrade a package in a pipx-managed Virtual Environment by running 'pip install --upgrade PACKAGE'",
    )
    p.add_argument("package").completer = venv_completer
    p.add_argument(
        "--force",
        "-f",
        action="store_true",
        help="Modify existing virtual environment and files in PIPX_BIN_DIR",
    )
    add_pip_venv_args(p)
    p.add_argument("--verbose", action="store_true")


def _add_upgrade_all(subparsers) -> None:
    p = subparsers.add_parser(
        "upgrade-all",
        help="Upgrade all packages. Runs `pip install -U <pkgname>` for each package.",
        description="Upgrades all packages within their virtual environments by running 'pip install --upgrade PACKAGE'",
    )

    p.add_argument("--skip", nargs="+", default=[], help="skip these packages")
    p.add_argument(
        "--force",
        "-f",
        action="store_true",
        help="Modify existing virtual environment and files in PIPX_BIN_DIR",
    )
    p.add_argument("--verbose", action="store_true")


def _add_uninstall(subparsers, venv_completer) -> None:
    p = subparsers.add_parser(
        "uninstall",
        help="Uninstall a package",
        description="Uninstalls a pipx-managed Virtual Environment by deleting it and any files that point to its apps.",
    )
    p.add_argument("package").completer = venv_completer
    p.add_argument("--verbose", action="store_true")


def _add_uninstall_all(subparsers) -> None:
    p = subparsers.add_parser(
        "uninstall-all",
        help="Uninstall all packages",
        description="Uninstall all pipx-managed packages",
    )
    p.add_argument("--verbose", action="store_true")


def _add_reinstall(subparsers, venv_completer) -> None:
    p = subparsers.add_parser(
        "reinstall",
        formatter_class=LineWrapRawTextHelpFormatter,
        help="Reinstall a package",
        description=textwrap.dedent(
            """
        Reinstalls a package.

        Package is uninstalled, then installed with pipx install PACKAGE
        with the same options used in the original install of PACKAGE.

        """
        ),
    )
    p.add_argument("package").completer = venv_completer
    p.add_argument(
        "--python",
        default=DEFAULT_PYTHON,
        help=(
            "The Python executable used to recreate the Virtual Environment "
            "and run the associated app/apps. Must be v3.5+."
        ),
    )
    p.add_argument("--verbose", action="store_true")


def _add_reinstall_all(subparsers) -> None:
    p = subparsers.add_parser(
        "reinstall-all",
        formatter_class=LineWrapRawTextHelpFormatter,
        help="Reinstall all packages",
        description=textwrap.dedent(
            """
        Reinstalls all packages.

        Packages are uninstalled, then installed with pipx install PACKAGE
        with the same options used in the original install of PACKAGE.
        This is useful if you upgraded to a new version of Python and want
        all your packages to use the latest as well.

        """
        ),
    )
    p.add_argument(
        "--python",
        default=DEFAULT_PYTHON,
        help=(
            "The Python executable used to recreate the Virtual Environment "
            "and run the associated app/apps. Must be v3.5+."
        ),
    )
    p.add_argument("--skip", nargs="+", default=[], help="skip these packages")
    p.add_argument("--verbose", action="store_true")


def _add_list(subparsers) -> None:
    p = subparsers.add_parser(
        "list",
        help="List installed packages",
        description="List packages and apps installed with pipx",
    )
    p.add_argument(
        "--include-injected",
        action="store_true",
        help="Show packages injected into the main app's environment",
    )
    p.add_argument("--verbose", action="store_true")


def _add_run(subparsers) -> None:
    p = subparsers.add_parser(
        "run",
        formatter_class=LineWrapRawTextHelpFormatter,
        help=(
            "Download the latest version of a package to a temporary virtual environment, "
            "then run an app from it. Also compatible with local `__pypackages__` "
            "directory (experimental)."
        ),
        description=textwrap.dedent(
            f"""
        Download the latest version of a package to a temporary virtual environment,
        then run an app from it. The environment will be cached
        and re-used for up to {constants.TEMP_VENV_EXPIRATION_THRESHOLD_DAYS} days. This
        means subsequent calls to 'run' for the same package will be faster
        since they can re-use the cached Virtual Environment.

        In support of PEP 582 'run' will use apps found in a local __pypackages__
         directory, if present. Please note that this behavior is experimental,
         and is a acts as a companion tool to pythonloc. It may be modified or
         removed in the future. See https://github.com/cs01/pythonloc.
        """
        ),
    )
    p.add_argument(
        "--no-cache",
        action="store_true",
        help="Do not re-use cached virtual environment if it exists",
    )
    p.add_argument(
        "app_with_args",
        metavar="app ...",
        nargs=argparse.REMAINDER,
        help="app/package name and any arguments to be passed to it",
        default=[],
    )
    p.add_argument(
        "--pypackages",
        action="store_true",
        help="Require app to be run from local __pypackages__ directory",
    )
    p.add_argument("--spec", help=SPEC_HELP)
    p.add_argument("--verbose", action="store_true")
    p.add_argument(
        "--python",
        default=DEFAULT_PYTHON,
        help="The Python version to run package's CLI app with. Must be v3.5+.",
    )
    add_pip_venv_args(p)
    p.set_defaults(subparser=p)

    # modify usage text to show required app argument
    p.usage = re.sub(r"^usage: ", "", p.format_usage())
    # add a double-dash to usage text to show requirement before app
    p.usage = re.sub(r"\.\.\.", "app ...", p.usage)


def _add_runpip(subparsers, venv_completer) -> None:
    p = subparsers.add_parser(
        "runpip",
        help="Run pip in an existing pipx-managed Virtual Environment",
        description="Run pip in an existing pipx-managed Virtual Environment",
    )
    p.add_argument(
        "package",
        help="Name of the existing pipx-managed Virtual Environment to run pip in",
    ).completer = venv_completer
    p.add_argument(
        "pipargs",
        nargs=argparse.REMAINDER,
        default=[],
        help="Arguments to forward to pip command",
    )
    p.add_argument("--verbose", action="store_true")


def _add_ensurepath(subparsers) -> None:
    p = subparsers.add_parser(
        "ensurepath",
        help=(
            "Ensure directories necessary for pipx operation are in your "
            "PATH environment variable."
        ),
        description=(
            "Ensure directory where pipx stores apps is in your "
            "PATH environment variable. Also if pipx was installed via "
            "`pip install --user`, ensure pipx itself is in your PATH. "
            "Note that running this may modify "
            "your shell's configuration file(s) such as '~/.bashrc'."
        ),
    )
    p.add_argument(
        "--force",
        "-f",
        action="store_true",
        help=(
            "Add text to your shell's config file even if it looks like your "
            "PATH already contains paths to pipx and pipx-install apps."
        ),
    )


def get_command_parser() -> argparse.ArgumentParser:
    venv_container = VenvContainer(constants.PIPX_LOCAL_VENVS)

    completer_venvs = InstalledVenvsCompleter(venv_container)

    parser = argparse.ArgumentParser(
        formatter_class=LineWrapRawTextHelpFormatter, description=PIPX_DESCRIPTION
    )

    subparsers = parser.add_subparsers(
        dest="command", description="Get help for commands with pipx COMMAND --help"
    )

    _add_install(subparsers)
    _add_inject(subparsers, completer_venvs.use)
    _add_uninject(subparsers, completer_venvs.use)
    _add_upgrade(subparsers, completer_venvs.use)
    _add_upgrade_all(subparsers)
    _add_uninstall(subparsers, completer_venvs.use)
    _add_uninstall_all(subparsers)
    _add_reinstall(subparsers, completer_venvs.use)
    _add_reinstall_all(subparsers)
    _add_list(subparsers)
    _add_run(subparsers)
    _add_runpip(subparsers, completer_venvs.use)
    _add_ensurepath(subparsers)

    parser.add_argument("--version", action="store_true", help="Print version and exit")
    subparsers.add_parser(
        "completions",
        help="Print instructions on enabling shell completions for pipx",
        description="Print instructions on enabling shell completions for pipx",
    )
    return parser


def setup(args: argparse.Namespace) -> None:
    if "version" in args and args.version:
        print_version()
        sys.exit(0)

    if "verbose" in args and args.verbose:
        pipx_str = bold(green("pipx >")) if sys.stdout.isatty() else "pipx >"
        format_str = f"{pipx_str} (%(funcName)s:%(lineno)d): %(message)s"

        logging.basicConfig(level=logging.DEBUG, format=format_str)
    else:
        logging.basicConfig(level=logging.WARNING, format="%(message)s")

    logging.info(f"pipx version is {__version__}")
    logging.info(f"Default python interpreter is {repr(DEFAULT_PYTHON)}")

    mkdir(constants.PIPX_LOCAL_VENVS)
    mkdir(constants.LOCAL_BIN_DIR)
    mkdir(constants.PIPX_VENV_CACHEDIR)

    old_pipx_venv_location = constants.PIPX_LOCAL_VENVS / "pipx-app"
    if old_pipx_venv_location.exists():
        logging.warning(
            "A virtual environment for pipx was detected at "
            f"{str(old_pipx_venv_location)}. The 'pipx-app' package has been renamed "
            "back to 'pipx' (https://github.com/pipxproject/pipx/issues/82)."
        )


def check_args(parsed_pipx_args: argparse.Namespace) -> None:
    if parsed_pipx_args.command == "run":
        # we manually discard a first -- because using nargs=argparse.REMAINDER
        #   will not do it automatically
        if parsed_pipx_args.app_with_args and parsed_pipx_args.app_with_args[0] == "--":
            parsed_pipx_args.app_with_args.pop(0)
        # since we would like app to be required but not in a separate argparse
        #   add_argument, we implement our own missing required arg error
        if not parsed_pipx_args.app_with_args:
            parsed_pipx_args.subparser.error(
                "the following arguments are required: app"
            )


def cli() -> ExitCode:
    """Entry point from command line"""
    try:
        hide_cursor()
        parser = get_command_parser()
        argcomplete.autocomplete(parser)
        parsed_pipx_args = parser.parse_args()
        setup(parsed_pipx_args)
        check_args(parsed_pipx_args)
        if not parsed_pipx_args.command:
            parser.print_help()
            return ExitCode(1)
        return run_pipx_command(parsed_pipx_args)
    except PipxError as e:
        print(str(e), file=sys.stderr)
        return ExitCode(1)
    except KeyboardInterrupt:
        return ExitCode(1)
    finally:
        show_cursor()


if __name__ == "__main__":
    sys.exit(cli())<|MERGE_RESOLUTION|>--- conflicted
+++ resolved
@@ -210,29 +210,6 @@
             suffix=args.suffix,
         )
     elif args.command == "inject":
-<<<<<<< HEAD
-        if not args.include_apps and args.include_deps:
-            raise PipxError(
-                "Cannot pass --include-deps if --include-apps is not passed as well"
-            )
-        for dep in args.dependencies:
-            commands.inject(
-                venv_dir,
-                None,
-                dep,
-                pip_args,
-                verbose=verbose,
-                include_apps=args.include_apps,
-                include_dependencies=args.include_deps,
-                force=args.force,
-            )
-        # TODO: Issue #503 make pipx commands have proper exit codes
-        return 0
-    elif args.command == "uninject":
-        commands.uninject(venv_dir, args.dependencies, verbose=verbose)
-        # TODO: Issue #503 make pipx commands have proper exit codes
-        return 0
-=======
         return commands.inject(
             venv_dir,
             None,
@@ -243,7 +220,10 @@
             include_dependencies=args.include_deps,
             force=args.force,
         )
->>>>>>> 9daa9031
+    elif args.command == "uninject":
+        commands.uninject(venv_dir, args.dependencies, verbose=verbose)
+        # TODO: get exit code from commands.uninject()
+        return ExitCode(0)
     elif args.command == "upgrade":
         return commands.upgrade(venv_dir, pip_args, verbose, force=args.force)
     elif args.command == "upgrade-all":
