--- conflicted
+++ resolved
@@ -35,16 +35,9 @@
         return (package_spec, "")
 
 
-<<<<<<< HEAD
 def parse_specifier(package_spec: str) -> ParsedPackage:
     """Parse package_spec as would be given to pipx"""
     # NOTE: If package_spec is valid pypi name, pip will always treat it as a
-=======
-def _parse_specifier(package_spec: str) -> ParsedPackage:
-    """Parse package_spec as would be given to pipx
-    """
-    # If package_spec is valid pypi name, pip will always treat it as a
->>>>>>> 539e0a46
     #       pypi package, not checking for local path.
     #       We replicate pypi precedence here (only non-valid-pypi names
     #       initiate check for local path, e.g. './package-name')
@@ -96,14 +89,6 @@
     )
 
 
-<<<<<<< HEAD
-def _extras_to_str(extras: Set):
-    if extras:
-        return "[" + ",".join(sorted(extras)) + "]"
-    else:
-        return ""
-
-
 def parse_pip_freeze_specifier(package_spec: str) -> str:
     package_spec = re.sub(r"^-e\s+", "", package_spec)
     egg_re = re.search(r"#egg=([^&]+)", package_spec)
@@ -116,8 +101,6 @@
     return parsed_package.valid_pep508.name
 
 
-=======
->>>>>>> 539e0a46
 def package_or_url_from_pep508(
     requirement: Requirement, remove_version_specifiers=False
 ) -> str:
