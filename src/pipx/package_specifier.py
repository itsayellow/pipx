# Valid package specifiers for pipx:
#   PEP508-compliant
#   git+<URL>
#   <URL>
#   <pypi_package_name>
#   <pypi_package_name><version_specifier>
#   <local_path>

import logging
import re
import textwrap
from pathlib import Path
from typing import List, NamedTuple, Optional, Tuple

from packaging.requirements import InvalidRequirement, Requirement
from packaging.specifiers import SpecifierSet
from packaging.utils import canonicalize_name

from pipx.emojies import hazard
from pipx.util import PipxError

logger = logging.getLogger(__name__)


class ParsedPackage(NamedTuple):
    valid_pep508: Optional[Requirement]
    valid_url: Optional[str]
    valid_local_path: Optional[str]


def _split_path_extras(package_spec: str) -> Tuple[str, str]:
    """Returns (path, extras_string)"""
    package_spec_extras_re = re.search(r"(.+)(\[.+\])", package_spec)
    if package_spec_extras_re:
        return (package_spec_extras_re.group(1), package_spec_extras_re.group(2))
    else:
        return (package_spec, "")


<<<<<<< HEAD
def parse_specifier(package_spec: str) -> ParsedPackage:
    """Parse package_spec as would be given to pipx"""
    # NOTE: If package_spec is valid pypi name, pip will always treat it as a
=======
def _parse_specifier(package_spec: str) -> ParsedPackage:
    """Parse package_spec as would be given to pipx"""
    # If package_spec is valid pypi name, pip will always treat it as a
>>>>>>> b3a4f108
    #       pypi package, not checking for local path.
    #       We replicate pypi precedence here (only non-valid-pypi names
    #       initiate check for local path, e.g. './package-name')
    valid_pep508 = None
    valid_url = None
    valid_local_path = None

    try:
        package_req = Requirement(package_spec)
    except InvalidRequirement:
        # not a valid PEP508 package specification
        pass
    else:
        # valid PEP508 package specification
        valid_pep508 = package_req

    # packaging currently (2020-07-19) only does basic syntax checks on URL.
    #   Some examples of what it will not catch:
    #       - invalid RCS string (e.g. "gat+https://...")
    #       - non-existent scheme (e.g. "zzzzz://...")
    if not valid_pep508:
        try:
            package_req = Requirement("notapackagename @ " + package_spec)
        except InvalidRequirement:
            # not a valid url
            pass
        else:
            valid_url = package_spec

    if not valid_pep508 and not valid_url:
        (package_path_str, package_extras_str) = _split_path_extras(package_spec)

        package_path = Path(package_path_str)
        try:
            package_path_exists = package_path.exists()
        except OSError:
            package_path_exists = False

        if package_path_exists:
            valid_local_path = str(package_path.resolve()) + package_extras_str

    if not valid_pep508 and not valid_url and not valid_local_path:
        raise PipxError(f"Unable to parse package spec: {package_spec}")

    return ParsedPackage(
        valid_pep508=valid_pep508,
        valid_url=valid_url,
        valid_local_path=valid_local_path,
    )


def parse_pip_freeze_specifier(package_spec: str) -> str:
    package_spec = re.sub(r"^-e\s+", "", package_spec)
    egg_re = re.search(r"#egg=([^&]+)", package_spec)
    if egg_re:
        return canonicalize_name(egg_re.group(1))

    parsed_package = parse_specifier(package_spec)
    if parsed_package.valid_pep508 is None:
        raise PipxError("Internal Error: Cannot parse pip freeze specifier.")
    return parsed_package.valid_pep508.name


def package_or_url_from_pep508(
    requirement: Requirement, remove_version_specifiers: bool = False
) -> str:
    requirement.marker = None
    requirement.name = canonicalize_name(requirement.name)
    if remove_version_specifiers:
        requirement.specifier = SpecifierSet("")
    return str(requirement)


def _parsed_package_to_package_or_url(
    parsed_package: ParsedPackage, remove_version_specifiers: bool
) -> str:
    if parsed_package.valid_pep508 is not None:
        if parsed_package.valid_pep508.marker is not None:
            logger.warning(
                textwrap.fill(
                    f"{hazard}  Ignoring environment markers "
                    f"({parsed_package.valid_pep508.marker}) in package "
                    "specification. Use pipx options to specify this type of "
                    "information.",
                    subsequent_indent="    ",
                )
            )
        package_or_url = package_or_url_from_pep508(
            parsed_package.valid_pep508,
            remove_version_specifiers=remove_version_specifiers,
        )
    elif parsed_package.valid_url is not None:
        package_or_url = parsed_package.valid_url
    elif parsed_package.valid_local_path is not None:
        package_or_url = parsed_package.valid_local_path

    logger.info(f"cleaned package spec: {package_or_url}")
    return package_or_url


def parse_specifier_for_install(
    package_spec: str, pip_args: List[str]
) -> Tuple[str, List[str]]:
    """Return package_or_url and pip_args suitable for pip install

    Specifically:
    * Strip any markers (e.g. python_version > "3.4")
    * Ensure --editable is removed for any package_spec not a local path
    * Convert local paths to absolute paths
    """
    parsed_package = parse_specifier(package_spec)
    package_or_url = _parsed_package_to_package_or_url(
        parsed_package, remove_version_specifiers=False
    )
    if "--editable" in pip_args and not parsed_package.valid_local_path:
        logger.warning(
            textwrap.fill(
                f"{hazard}  Ignoring --editable install option. pipx disallows it "
                "for anything but a local path, to avoid having to create a new "
                "src/ directory.",
                subsequent_indent="    ",
            )
        )
        pip_args.remove("--editable")

    return (package_or_url, pip_args)


def parse_specifier_for_metadata(package_spec: str) -> str:
    """Return package_or_url suitable for pipx metadata

    Specifically:
    * Strip any markers (e.g. python_version > 3.4)
    * Convert local paths to absolute paths
    """
    parsed_package = parse_specifier(package_spec)
    package_or_url = _parsed_package_to_package_or_url(
        parsed_package, remove_version_specifiers=False
    )
    return package_or_url


def parse_specifier_for_upgrade(package_spec: str) -> str:
    """Return package_or_url suitable for pip upgrade

    Specifically:
    * Strip any version specifiers (e.g. package == 1.5.4)
    * Strip any markers (e.g. python_version > 3.4)
    * Convert local paths to absolute paths
    """
    parsed_package = parse_specifier(package_spec)
    package_or_url = _parsed_package_to_package_or_url(
        parsed_package, remove_version_specifiers=True
    )
    return package_or_url


def valid_pypi_name(package_spec: str) -> Optional[str]:
    try:
        package_req = Requirement(package_spec)
    except InvalidRequirement:
        # not a valid PEP508 package specification
        return None

    if package_req.url:
        # package name supplied by user might not match package found in URL,
        #   so force package name determination the long way
        return None

    return canonicalize_name(package_req.name)


def fix_package_name(package_or_url: str, package: str) -> str:
    try:
        package_req = Requirement(package_or_url)
    except InvalidRequirement:
        # not a valid PEP508 package specification
        return package_or_url

    if canonicalize_name(package_req.name) != canonicalize_name(package):
        logger.warning(
            textwrap.fill(
                f"{hazard}  Name supplied in package specifier was "
                f"{package_req.name!r} but package found has name "
                f"{package!r}.  Using {package!r}.",
                subsequent_indent="    ",
            )
        )
    package_req.name = package

    return str(package_req)<|MERGE_RESOLUTION|>--- conflicted
+++ resolved
@@ -37,15 +37,9 @@
         return (package_spec, "")
 
 
-<<<<<<< HEAD
 def parse_specifier(package_spec: str) -> ParsedPackage:
     """Parse package_spec as would be given to pipx"""
-    # NOTE: If package_spec is valid pypi name, pip will always treat it as a
-=======
-def _parse_specifier(package_spec: str) -> ParsedPackage:
-    """Parse package_spec as would be given to pipx"""
     # If package_spec is valid pypi name, pip will always treat it as a
->>>>>>> b3a4f108
     #       pypi package, not checking for local path.
     #       We replicate pypi precedence here (only non-valid-pypi names
     #       initiate check for local path, e.g. './package-name')
