--- conflicted
+++ resolved
@@ -96,7 +96,6 @@
         return ""
 
 
-<<<<<<< HEAD
 def parse_pip_freeze_specifier(package_spec: str) -> str:
     package_spec = re.sub(r"^-e\s+", "", package_spec)
     egg_re = re.search(r"#egg=([^&]+)", package_spec)
@@ -109,18 +108,6 @@
     return parsed_package.valid_pep508.name
 
 
-def parse_specifier_for_install(
-    package_spec: str, pip_args: List[str]
-) -> Tuple[str, List[str]]:
-    """Return package_or_url and pip_args suitable for pip install
-
-    Specifically:
-    * Strip any markers (e.g. python_version > 3.4)
-    * Ensure --editable is removed for any package_spec not a local path
-    * Convert local paths to absolute paths
-    """
-    parsed_package = parse_specifier(package_spec)
-=======
 def package_or_url_from_pep508(
     requirement: Requirement, remove_version_specifiers=False
 ) -> str:
@@ -134,7 +121,6 @@
 def _parsed_package_to_package_or_url(
     parsed_package: ParsedPackage, remove_version_specifiers: bool
 ) -> str:
->>>>>>> 9df4f2e6
     if parsed_package.valid_pep508 is not None:
         if parsed_package.valid_pep508.marker is not None:
             logging.warning(
@@ -169,7 +155,7 @@
     * Ensure --editable is removed for any package_spec not a local path
     * Convert local paths to absolute paths
     """
-    parsed_package = _parse_specifier(package_spec)
+    parsed_package = parse_specifier(package_spec)
     package_or_url = _parsed_package_to_package_or_url(
         parsed_package, remove_version_specifiers=False
     )
@@ -195,27 +181,10 @@
     * Strip any markers (e.g. python_version > 3.4)
     * Convert local paths to absolute paths
     """
-<<<<<<< HEAD
     parsed_package = parse_specifier(package_spec)
-    if parsed_package.valid_pep508 is not None:
-        if parsed_package.valid_pep508.url:
-            package_or_url = parsed_package.valid_pep508.url
-        else:
-            package_or_url = canonicalize_name(parsed_package.valid_pep508.name)
-            package_or_url += _extras_to_str(parsed_package.valid_pep508.extras)
-    elif parsed_package.valid_url is not None:
-        package_or_url = parsed_package.valid_url
-    elif parsed_package.valid_local_path is not None:
-        package_or_url = parsed_package.valid_local_path
-
-    logging.info(f"cleaned package spec: {package_or_url}")
-
-=======
-    parsed_package = _parse_specifier(package_spec)
     package_or_url = _parsed_package_to_package_or_url(
         parsed_package, remove_version_specifiers=True
     )
->>>>>>> 9df4f2e6
     return package_or_url
 
 
