--- conflicted
+++ resolved
@@ -8,9 +8,6 @@
 from pipx.animate import animate
 from pipx.constants import WINDOWS
 from pipx.interpreter import DEFAULT_PYTHON
-<<<<<<< HEAD
-from pipx.util import get_site_packages, get_venv_paths, run_subprocess, run_verify
-=======
 from pipx.util import (
     get_site_packages,
     get_venv_paths,
@@ -20,7 +17,6 @@
 
 logger = logging.getLogger(__name__)
 
->>>>>>> b3a4f108
 
 PIPX_PACKAGE_LIST_FILE = "pipx_freeze.txt"
 SHARED_LIBS_MAX_AGE_SEC = datetime.timedelta(days=30).total_seconds()
@@ -147,16 +143,10 @@
                         *self.required_packages,
                     ]
                 )
-<<<<<<< HEAD
-                self._write_package_list()
-                self._has_required_packages = True
-                self.has_been_updated_this_run = True
-
-=======
             subprocess_post_check(upgrade_process)
-
+            self._write_package_list()
+            self._has_required_packages = True
             self.has_been_updated_this_run = True
->>>>>>> b3a4f108
             self.pip_path.touch()
 
         except Exception:
